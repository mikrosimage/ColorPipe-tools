--- conflicted
+++ resolved
@@ -3,11 +3,7 @@
 .. moduleauthor:: `Marie FETIVEAU <github.com/mfe>`_
 
 """
-<<<<<<< HEAD
-__version__ = "0.1"
-=======
 __version__ = "0.2"
->>>>>>> c0b17bf6
 import os
 
 
@@ -89,15 +85,9 @@
         for green in input_range:
             for red in input_range:
                 # get a value between [0..1]
-<<<<<<< HEAD
-                norm_r = red/max_value
-                norm_g = green/max_value
-                norm_b = blue/max_value
-=======
                 norm_r = red / max_value
                 norm_g = green / max_value
                 norm_b = blue / max_value
->>>>>>> c0b17bf6
                 # apply correction via OCIO
                 res = processor.applyRGB([norm_r, norm_g, norm_b])
                 red_values.append(res[0])
@@ -132,9 +122,6 @@
     import json
     lutfile = open(filepath, 'w+')
     json.dump(processed_values, lutfile)
-<<<<<<< HEAD
-    lutfile.close()
-=======
     lutfile.close()
 
 
@@ -149,5 +136,4 @@
     """
     if not filepath.lower().endswith(extension.lower()):
         raise LUTException(("File path \'{0}\' doesn't match "
-                            "extension \'{1}\'").format(filepath, extension))
->>>>>>> c0b17bf6
+                            "extension \'{1}\'").format(filepath, extension))