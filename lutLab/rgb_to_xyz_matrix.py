--- conflicted
+++ resolved
@@ -5,11 +5,7 @@
 .. moduleauthor:: `Marie FETIVEAU <github.com/mfe>`_
 
 """
-<<<<<<< HEAD
-__version__ = "0.1"
-=======
 __version__ = "0.2"
->>>>>>> c0b17bf6
 from utils.colors_helper import xy_to_XYZ
 from utils.colorspaces import COLORSPACES
 from utils.private_colorspaces import PRIVATE_COLORSPACES
@@ -181,11 +177,7 @@
     parser.add_argument("-c", "--colorspace",
                         help=("Input RGB Colorspace."),
                         type=str,
-<<<<<<< HEAD
-                        choices= sorted(COLORSPACES.keys() +
-=======
                         choices=sorted(COLORSPACES.keys() +
->>>>>>> c0b17bf6
                                         PRIVATE_COLORSPACES.keys()),
                         default='REC709')
     # Output format
