--- conflicted
+++ resolved
@@ -68,11 +68,7 @@
     green_values = []
     blue_values = []
     for code_value in range(0, count):
-<<<<<<< HEAD
-        norm_value = code_value/max_value
-=======
         norm_value = code_value / max_value
->>>>>>> c0b17bf6
         res = processor.applyRGB([norm_value, norm_value, norm_value])
         red_values.append(res[0])
         green_values.append(res[1])
@@ -166,10 +162,6 @@
 if __name__ == '__main__':
     """ Command line interface
     """
-<<<<<<< HEAD
-    ARGS  = __get_options()
-=======
     ARGS = __get_options()
->>>>>>> c0b17bf6
     extract_1d_lut(ARGS.inlutfile, ARGS.outlut_size, ARGS.outlutfile,
                    ARGS.smooth, ARGS.smooth_size, ARGS.display)