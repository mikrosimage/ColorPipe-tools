--- conflicted
+++ resolved
@@ -83,10 +83,5 @@
                                     ARGS.prelutfile,
                                     ARGS.postlutfile,
                                     ARGS.markers)
-<<<<<<< HEAD
-    except Exception, e:
-        print "Watch out !\n%s" % e
-=======
     except Exception, exc:
-        print "Watch out !\n%s" % exc
->>>>>>> c0b17bf6
+        print "Watch out !\n%s" % exc